--- conflicted
+++ resolved
@@ -1459,21 +1459,12 @@
         },
         "tqdm": {
             "hashes": [
-<<<<<<< HEAD
                 "sha256:b75ca56b413b030bc3f00af51fd2c1a1a5eac6a0c1cca83cbb37a5c52abce644",
                 "sha256:e4d936c9de8727928f3be6079590e97d9abfe8d39a590be678eb5919ffc186bb"
-=======
-                "sha256:23097a41eba115ba99ecae40d06444c15d1c0c698d527a01c6c8bd1c5d0647e5",
-                "sha256:4f41d54107ff9a223dca80b53efe4fb654c67efaba7f47bada3ee9d50e05bd53"
->>>>>>> caf68191
             ],
             "index": "pypi",
             "markers": "python_version >= '3.7'",
-<<<<<<< HEAD
             "version": "==4.66.4"
-=======
-            "version": "==4.66.3"
->>>>>>> caf68191
         },
         "twine": {
             "hashes": [
