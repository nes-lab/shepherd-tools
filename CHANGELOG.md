# History of Changes

<<<<<<< HEAD
## v2025.06.2

- remove deprecated fields in Experiment, Systemlogging, Tasks, ObserverTasks, TestbedTasks, EmulationTask, HarvestTask
- remove deprecated Reader.buffers_n
=======
## (future) v2025.06.4

>>>>>>> 08129aca
- allow configuring battery in vsource
- allow configuring energy environment with multiple recordings
- drop support for python 3.9 -> support is now v3.10 to 3.13

## v2025.06.4

- PowerTracing
  - remove .discard_voltage & .discard_current
  - rename .calculate_power to .only_power
  - allow .only_power, which will be calculated during recording (I&V will be discarded automatically)
  - allow .samplerate to be 10, 100, 1000, 100_000 (original samples will be binned with .mean())
  - both new options can be mixed
- remove deprecated fields in Experiment, Systemlogging, Tasks, ObserverTasks, TestbedTasks
- Shpmodel - bugfix for pickling model

## v2025.06.3

- fix pickle-process
  - only include builtins
  - pre-convert pathlib.Path(), as it is platform-dependent

## v2025.06.2

- correct paths when deriving task-sets (on windows is works automatically, on Linux it doesn't)
- tasks can now be checked if paths are contained in allowed lists
- rename core.logger.logger to core.logger.log (avoids name collision)
- add pickle-export to ShpModel and tasks, Model also has loader

## v2025.06.1

- cli-cmd `extract-uart` is renamed to `decode-uart` - to better describe what it does
- cli-cmd `extract-uart` now only saves the UART-log (decoded from Linux on observer)
- cli-cmd `extract-meta` now mainly saves a YAML that describes the content of the hdf5-file (add `--debug` for all system-logs)
- update all links and referenced for moving repos to `nes-lab`
- add beta of new generators for energy-environments
- add converter for
- adding firmware is now less prone to raise exception - ARCH and MCU can be added manually
- experiment now suggests its own directory-name
- added reader.get_time_start()
- establish a user-changeable config (former Reader.commons)
- deprecation of experiment-fields: id, created, abort_on_error, owner_id
- deprecation of ObserverTasks-fields: owner_id, abort_on_error
- deprecation of TestbedTasks-fields: owner_id, email_results
- deprecation of abort_on_error-field in: EmulationTask, HarvestTask, owner_id, email_results

## v2025.05.3

- fix naming of `UartTracer` in favor of separate `UartLogger` (**breaking change, required for sheep v0.9.0**)
- `UartLogger` allows setting baudrate, parity, stopbits, bytesize
- `GPIOTracer` can now be used to mask off unwanted pins
  - `.gpio` receives a list of int that corresponds with GPIO-number of TargetPort (new 2025 edge connector)
- change ID generation for compat with WebAPI
- allow publishing to PyPI by dispatch
- add separate mock testbed into fixtures (will be replaced soon, by testbed-client)
- deprecate `.abort_on_error`
- detailed doc for harvester config

## v2025.05.2

- GitHub-workflows
  - clean up
  - fix release to PyPI
  - avoid workflows running twice (PR & push)
  - only release when a commit in main is tagged with `v*.*.*`

## v2025.05.1

- add separate ~~`UartTracer`~~ `UartLogger` with new config options (**breaking change, required for sheep v0.9.0**) instead of misusing GPIOTracer
- usage of not (yet) implemented features in an `Experiment()` now raises an exception
- establish consistent naming scheme
  - `IVTrace` for a stream of `IVSample`s and `IVSurface` for a stream of `IVCurve`s
  - buffers & blocks are now chunks -> `Reader.CHUNK_SAMPLES_N`, `Reader.chunks_n`, `Reader.read()`
- fix plotting for large datasets
- fix potential bugs resulting from unequal array size for faulty data (i.e. energy calculation)
- plotting: add a thin & light gray grid
- downsampling: prime the state of downsampler to NOT start at zero
- fix detection of negative timejumps
- adapt fixtures to the newest target and use sleep-firmware as default for nRF52
- fix exception messages that falsely used string-format-style
- rename system-logging services (**breaking change, required for sheep v0.9.0**, now `kernel`, `time_sync` and `sheep` instead of dmesg, ptp and shepherd)
- simplify examples

## v2025.04.2

- drop python 3.8 support
- supported python is now 3.9 - 3.13
- heavy changes in typesystem - mypy was used to find possible bugs (NOTE: still work in progress)
- user facing interfaces should be safer to use
- pathlib now has `.with_stem()` to simplify code (py 3.9+)
- rename constants to upper-case
  - 1-to-1: samplerate_sps_default,
  - `core.Reader().mode_dtype_dict` -> `.MODE_TO_DTYPE`
  - `core.Reader().samples_per_buffer` -> `.BUFFER_SAMPLES_N`
- replace relative imports from parent with absolute ones

## v2025.04.1

- Core.Reader.read_buffers()
  - safer access to data
  - allow custom segmentation
- avoid usage of os-package in favor of pathlib
  - also transforms get_files() into one-liner
- CLI commands that take h5-files can now search recursively if path is given
- improve link visualizer script (draws nodes and links on map)
- fix bugs discovered by mypy (and use clearer types)
- generalize function-arguments if possible (dict -> Mapping, list -> Sequence or Iterable)
- update deps

## v2025.02.2

- task programmer - reduce default data rate
- firmware verification - properly detect ARM as nRF52 and reduce rejection-rate of hex-detector for nRF52

## v2025.02.1

- Core.Reader
  - bugfix to properly detect `None` voltage steps in artificial static energy-environments (mainly relevant for emulation on sheep)
  - added typecasting to prevent overflow in u64-format while calculating file-duration in ._refresh_file_stats() (relevant for non-valid test-data)
- update deps

## v2024.11.3

- Core.Reader can now determine voltage_step from source-file
- HarvesterPRUConfig.from_vhrv() needs voltage_step IF input is IVCurve for emulation
  - same for init() of VirtualSourceModel
  - this fixes a bug that could ruin emulations with ivsurface / curves (#72)

## v2024.11.2

- adapt fixtures to recent testbed-restructure
- update tooling

## v2024.11.1

- CLI
  - add cutting to extraction-command
  - add cutting to downsampling-command
  - add version-command
  - fix console-output (not appearing)
  - update unittests
- Core.Writer
  - fixed unwanted modification of params (cal, mode, dtype, windows_size)
  - update unittests to prevent similar behavior
- Data.Reader - add cut_and_downsample_to_file()
- vTarget - fix diode model
- vSrc
  - fix pwr_good not enabling when c_out is too large
  - converter is now disabled at startup
- vHrv - emulate the VOC-search-window, include currents (before: output voltage stayed at MPP with current = 0)

## v2024.9.1

- virtual harvester
  - allow direct pass-through
  - cv-harvester can now extrapolate (linear around current set-point) which makes it more responsive and reduces error
- virtual source
  - add feedback-path to harvester (to control cv-harvester) when no boost-converter is used
  - bring changes from pru-code to py
  - simulation can now plot several internal states
  - simulation example now runs several models through the jogging-dataset and creates plots and data
- virtual targets
  - improve current targets
  - add diode+resistor target (to emulate a diode for burning energy)
  - add exemplary instantiations of some targets
- shp-reader - improve calculation of file-stats

## v2024.8.2

- add hdf5-file based simulations
  - targets: resistive, constant-current and constant-power; each controllable by pwr_good
  - source / emulation
  - harvest
  - update examples accordingly `shepherd_core/example/simulation_xyz.py`
- remove progress-bar when task is finished

## v2024.8.1

- plotting: disable creation of tick-offset
- cal: add si-unit
- add `shepherd_core/example/vsource_emulation.py` that processes hdf5-recordings and also generates them
- add `shepherd_core/examples/eenv_generator.py` to create static energy environments
- virtual source model
  - fix off-by-1 error in rows of efficiency-LUTs
  - remove limiting-behavior of boost-regulator
  - add residue-feature to calibration-converters
  - bq25504 - to not cut-off output, increase capacity to 100 uF and adapt pwr-good-voltages (close to DK)
- harvester model
  - fix voc-harvesting
  - improve windowing setting for ingested ivcurve
  - port behavior from PRU
  - port behavior from PRU
- ivcurve-harvesting-fixture: make 110 Hz version the new default
- isc-voc-harvesting-fixture: give 4x more time to settle
- hdf5-writer: only modify non-None elements
- hdf5-reader: improve samplerate calculation

## v2024.7.4

- fix two bugs in calibration
- plotting
  - re-enable plotting of ivsurfaces / curves (but still warn about it)
  - add plot for power (IV combined)
  - add option to only plot power
  - switch from uA & uW to mA & mW for plots

## v2024.7.3

- fixture-cache -> limit usage to sheep / bbone
- include lib-version in experiment- and wrapper-data
- tb-client - improve query of data
- create AbstractBaseClass for tb-client to allow dedicated Clients like `FixturesClient`, `WebClient`, `DbClient`
- `extra/gen_firmwares.py` shows size of different firmwares (elf, hex, embedded-yaml, embedded-json)
  - yaml / json does embed elf with zstd-compression level20 and base64-encoding

```
saved FW ./content/fw/nes_lab/nrf52_rf_test/build.elf
 -> size-stat: {'elf': 860904, 'hex': 4340, 'yaml': 232007, 'json': 231932}
saved FW ./content/fw/nes_lab/nrf52_deep_sleep/build.elf
 -> size-stat: {'elf': 619088, 'hex': 799, 'yaml': 170395, 'json': 170320}
saved FW ./content/fw/nes_lab/nrf52_rf_survey/build.elf
 -> size-stat: {'elf': 799636, 'hex': 123517, 'yaml': 287927, 'json': 287852}
 ```

## v2024.7.2

- inventory - bugfix for beagle-info
- extract - more robust file-handling
- extract-uart - more robust waveform decoding
- extract-meta - more robust operation
- add script to generate plot of link-matrix

## v2024.7.1

- core - replace scipy-code with numpy to remove dependency
- inventory - add storage-stats and beagle-version-info
- ivonny - explain parameters, obfuscated shockley diode equation
- update deps & tooling

## v2024.5.1

- move config to root-level
- add newest log-names to meta-extractor
- fix advice in error-text
- update deps

## v2024.4.2

- fix import-bug regarding fixtures
- warn when fixtures are empty
- fix relative imports (be as specific as possible)
- fix lots of lint warnings
- improve documentation
- improve error-handling

## v2024.4.1

- add UUID to models
- improve docstrings to be used by shepherd-doc
- improved docs
- switch fully to pyproject.toml
- update deps
- (extra) testbed-layout-table: add fields
- represent current testbed-structure

## v2023.12.1

- optimize reader.read_buffers() to allow omitting timestamp (less overhead)
- change default compression to lzf
- weaken errors / warnings for missing timestamps
- toolchain: replace isort, black, flake8, pylint by ruff

## v2023.11.1

- warn about errors during test-run during validation (default when opening shepherd-files)
- update testbed-structure (changed positions, composition and added two nodes)
- extend GH-Actions (with unittests) to windows & macOS
- fix inventory

## v2023.10.3

- add warning-system for errors in log
- improve verbosity and messages

## v2023.10.2

- fix exit-fn
- allow checking presence of variables in model (if X in Y)
- more efficient coding
- cleanup try-import-code
- cleanup singletons

## v2023.10.1

- updated extraction of included data
- improved handling of faulty files
- supported python is now 3.8 - 3.12
- lots of linting, more pythonic style and interface-improvements
- add timezone to datetime-objects
- more explicit typing

## v2023.9.9

- lots of bugfix
- validate data vs data_type on firmware
- offer example for generic experiment definitions
- shepherd_data: also export stdout-log


## v2023.9.8

- new example and generators
- lots of small bugfixes

## v2023.9.7

- refine content-paths and path-handling of the testbed
- rework data-generators in '/extra'
- testbed-client - add ownership-data if none was provided
- observer-task now has optional start-time and the other models can react to that
- update content-fixtures
- file-based content now has a local-flag to show it has to be copied to the testbed
- discard older fixture-buffer (1 day)

## v2023.9.6

- fix workflows
- latest pydantic-update 2.4 brings some speed improvement for sheep (<10%)

## v2023.9.4

- update fixtures with real testbed-data
- refine testbed-models
  - objects with active=False can't be used in experiment
  - target.id is now used as selector and is also encouraged to be dynamic to shape the testbed (see layout-map in doc)
- integrate gpio-decoder into reader
  - .gpio_to_waveforms()
  - .gpio_to_uart()
- rework GitHub workflow to all release and publish by tagging a commit

## v2023.9.3

- uart-decoder: baudrate-detection more robust
- shpModel: change export to make sure set-parameters get exported
- generators: enable rec of uart
- refactor verbosity-system
- GitHubWorkflow refactoring
- add waveform-extraction for shepherd-data - cmd: extract-uart

## v2023.9.2

- breaking change: cores BaseReader and BaseWriter just become Reader & Writer

## v2023.09.0

- allow negative values when converting raw to SI-units
- lift restriction for pandas < v2
- update dependencies and fix incompats & warnings
- warn when files are not overwritten
- create data-generators for the testbed (./extra)
- improve file-handling
- bugfixes for task-handling
- update documentation
- update IPv4-representation
- extend model with more representation-types (yaml, str, dict, ...)

## v2023.08.8

- further fixes for datetimes
- make shpModel even more like a dict
- fix name-collisions
- add CapeData from Sheep
- extend User.active
- add output_paths to task-sets and make them compatible with prepare_tasks() & extract_tasks()

## v2023.08.7

- move to pydantic V2 with `bump-pydantic`
  - disadvantage 1: min-string-size for models had to be reduced from 4 to 1, due to different local overwriting-rules
  - disadvantage 2: its 60% slower on BBone

```Shell
sudo python3 -X importtime -c 'from shepherd_core.data_models.task import EmulationTask' 2> importtime.log
#  8.4 s on v2023.8.6, pydantic 1.10
# 13.9 s on v2023.8.7, pydantic 2.2.1, core 2.6.1
# 13.7 s with defer_build=True ⇾ triggers bug?
# 12.8 s on v2024.4.1, pydantic 2.7.0, core 2.18.1
# 10.3 s on v2024.5.1, pydantic 2.7.4, core 2.18.4 - debian 12.5
# 10.4 s on v2024.5.1, pydantic 2.8.0, core 2.20.0
# 12.3 s on v2024.8.2, pydantic 2.8.2, core 2.20.1
# 11.7 s on v2024.8.2, pydantic 2.9.0, core 2.23.2
# 18.7 s on v2024.9.1, pydantic 2.9.2, core 2.23.4 - python 3.13 via uv
# 12.2 s on v2024.11.3, pydantic 2.10.6, core 2.27.2
#  8.9 s on v2024.11.3, pydantic 2.11.0a1, core 2.28.0
#  9.5 s on v2025.2.2, pydantic 2.11.1, core 2.33.0
```

## v2023.08.6

- add zstd-compression for embedded fw
- derive fw-name if not provided
- only mock uninstalled modules / packages
- speedup on BBone from 47 s to ~10 s
  - hash-default-value in user-model took 25 s
  - loading fixtures took 6 s (now pickled on first use)
  - scipy.stats takes 4.4 s to import in cal_measurement
  - requests takes 1.3 s to import in testbed_client
  - next slowest external module are: numpy 1.5 s, pwnlib.elf 1.4 s

## v2023.08.5

- ELF-support by default

## v2023.08.4

- add and use fw-helper-fn: compare_hash(), base64_to_hash()
- allow to generate fw-mod from fw-model
- cleanup import-system for pwntools (dependencies caused trouble on windows & BBone)

## v2023.08.3

- improve handling of uninstalled submodules (elf, inventory)
- add helper FNs for fw_tools, including utests
- fix missing imports
- add hash to fw-model

## v2023.08.2

- fix missing imports
- better handle uninstalled sub-modules

## v2023.08.1

- add inventory-functionality
- add uart-waveform decoder
- improve codequality & extend unittests
- update dependencies
- add this changelog<|MERGE_RESOLUTION|>--- conflicted
+++ resolved
@@ -1,17 +1,10 @@
 # History of Changes
 
-<<<<<<< HEAD
-## v2025.06.2
+## (future) v2025.06.5
 
 - remove deprecated fields in Experiment, Systemlogging, Tasks, ObserverTasks, TestbedTasks, EmulationTask, HarvestTask
-- remove deprecated Reader.buffers_n
-=======
-## (future) v2025.06.4
-
->>>>>>> 08129aca
 - allow configuring battery in vsource
 - allow configuring energy environment with multiple recordings
-- drop support for python 3.9 -> support is now v3.10 to 3.13
 
 ## v2025.06.4
 
@@ -22,7 +15,9 @@
   - allow .samplerate to be 10, 100, 1000, 100_000 (original samples will be binned with .mean())
   - both new options can be mixed
 - remove deprecated fields in Experiment, Systemlogging, Tasks, ObserverTasks, TestbedTasks
+- remove deprecated Reader.buffers_n
 - Shpmodel - bugfix for pickling model
+- drop support for python 3.9 -> support is now v3.10 to 3.13
 
 ## v2025.06.3
 
