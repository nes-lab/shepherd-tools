--- conflicted
+++ resolved
@@ -10,11 +10,8 @@
 from .reader import Reader
 from .writer import Writer
 
-<<<<<<< HEAD
 __version__ = "2023.3.1"
-=======
-__version__ = "2023.2.1"
->>>>>>> a6fe0f33
+
 __all__ = [
     "Reader",
     "Writer",
