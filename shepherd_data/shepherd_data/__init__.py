--- conflicted
+++ resolved
@@ -11,11 +11,7 @@
 
 from .reader import Reader
 
-<<<<<<< HEAD
-__version__ = "2025.06.2"
-=======
 __version__ = "2025.06.4"
->>>>>>> 08129aca
 
 __all__ = [
     "Reader",
